--- conflicted
+++ resolved
@@ -204,7 +204,6 @@
             "v2.0": "兼容MoviePilot V2 版本"
         }
     },
-<<<<<<< HEAD
     "QbCommand": {
         "name": "QB远程操作",
         "description": "通过定时任务或交互命令远程操作QB暂停/开始/限速等。",
@@ -215,7 +214,8 @@
         "level": 1,
         "history": {
             "v2.0": "适配MoviePilot V2 版本"
-=======
+        }
+    },
     "HistoryToV2": {
         "name": "历史记录迁移",
         "description": "将MoviePilot V1版本的整理历史记录迁移至V2版本。",
@@ -238,7 +238,6 @@
         "level": 1,
         "history": {
             "v2.1": "兼容MoviePilot V2"
->>>>>>> 1baefc60
         }
     }
 }